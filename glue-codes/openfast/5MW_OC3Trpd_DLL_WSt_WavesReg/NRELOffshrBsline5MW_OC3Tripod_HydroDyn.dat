--- conflicted
+++ resolved
@@ -1,303 +1,285 @@
-------- HydroDyn v2.03.* Input File --------------------------------------------
-NREL 5.0 MW offshore fixed-bottom HydroDyn input properties for the OC3 Tripod.
-FALSE            Echo           - Echo the input file data (flag)
----------------------- ENVIRONMENTAL CONDITIONS --------------------------------
-          1025   WtrDens        - Water density (kg/m^3)
-            45   WtrDpth        - Water depth (meters)
-             0   MSL2SWL        - Offset between still-water level and mean sea level (meters) [positive upward; unused when WaveMod = 6; must be zero if PotMod=1 or 2]
----------------------- WAVES ---------------------------------------------------
-"1P0.0"          WaveMod        - Incident wave kinematics model {0: none=still water, 1: regular (periodic), 1P#: regular with user-specified phase, 2: JONSWAP/Pierson-Moskowitz spectrum (irregular), 3: White noise spectrum (irregular), 4: user-defined spectrum from routine UserWaveSpctrm (irregular), 5: Externally generated wave-elevation time series, 6: Externally generated full wave-kinematics time series [option 6 is invalid for PotMod/=0]} (switch)
-             0   WaveStMod      - Model for stretching incident wave kinematics to instantaneous free surface {0: none=no stretching, 1: vertical stretching, 2: extrapolation stretching, 3: Wheeler stretching} (switch) [unused when WaveMod=0 or when PotMod/=0]
-          3630   WaveTMax       - Analysis time for incident wave calculations (sec) [unused when WaveMod=0; determines WaveDOmega=2Pi/WaveTMax in the IFFT]
-          0.25   WaveDT         - Time step for incident wave calculations     (sec) [unused when WaveMod=0; 0.1<=WaveDT<=1.0 recommended; determines WaveOmegaMax=Pi/WaveDT in the IFFT]
-             8   WaveHs         - Significant wave height of incident waves (meters) [used only when WaveMod=1, 2, or 3]
-            10   WaveTp         - Peak-spectral period of incident waves       (sec) [used only when WaveMod=1 or 2]
-"DEFAULT"        WavePkShp      - Peak-shape parameter of incident wave spectrum (-) or DEFAULT (string) [used only when WaveMod=2; use 1.0 for Pierson-Moskowitz]
-             0   WvLowCOff      - Low  cut-off frequency or lower frequency limit of the wave spectrum beyond which the wave spectrum is zeroed (rad/s) [unused when WaveMod=0, 1, or 6]
-           500   WvHiCOff       - High cut-off frequency or upper frequency limit of the wave spectrum beyond which the wave spectrum is zeroed (rad/s) [unused when WaveMod=0, 1, or 6]
-             0   WaveDir        - Incident wave propagation heading direction                         (degrees) [unused when WaveMod=0 or 6]
-             0   WaveDirMod     - Directional spreading function {0: none, 1: COS2S}                  (-)       [only used when WaveMod=2,3, or 4]
-             1   WaveDirSpread  - Wave direction spreading coefficient ( > 0 )                        (-)       [only used when WaveMod=2,3, or 4 and WaveDirMod=1]
-             1   WaveNDir       - Number of wave directions                                           (-)       [only used when WaveMod=2,3, or 4 and WaveDirMod=1; odd number only]
-             0   WaveDirRange   - Range of wave directions (full range: WaveDir +/- 1/2*WaveDirRange) (degrees) [only used when WaveMod=2,3,or 4 and WaveDirMod=1]
-     123456789   WaveSeed(1)    - First  random seed of incident waves [-2147483648 to 2147483647]    (-)       [unused when WaveMod=0, 5, or 6]
-    1011121314   WaveSeed(2)    - Second random seed of incident waves [-2147483648 to 2147483647] for intrinsic pRNG, or an alternative pRNG: "RanLux"    (-)       [unused when WaveMod=0, 5, or 6]
-False            WaveNDAmp      - Flag for normally distributed amplitudes                            (flag)    [only used when WaveMod=2, 3, or 4]
-""               WvKinFile      - Root name of externally generated wave data file(s)        (quoted string)    [used only when WaveMod=5 or 6]
-             1   NWaveElev      - Number of points where the incident wave elevations can be computed (-)       [maximum of 9 output locations]
-             0   WaveElevxi     - List of xi-coordinates for points where the incident wave elevations can be output (meters) [NWaveElev points, separated by commas or white space; usused if NWaveElev = 0]
-             0   WaveElevyi     - List of yi-coordinates for points where the incident wave elevations can be output (meters) [NWaveElev points, separated by commas or white space; usused if NWaveElev = 0]
----------------------- 2ND-ORDER WAVES ----------------------------------------- [unused with WaveMod=0 or 6]
-False            WvDiffQTF      - Full difference-frequency 2nd-order wave kinematics (flag)
-False            WvSumQTF       - Full summation-frequency  2nd-order wave kinematics (flag)
-             0   WvLowCOffD     - Low  frequency cutoff used in the difference-frequencies (rad/s) [Only used with a difference-frequency method]
-           3.5   WvHiCOffD      - High frequency cutoff used in the difference-frequencies (rad/s) [Only used with a difference-frequency method]
-           0.1   WvLowCOffS     - Low  frequency cutoff used in the summation-frequencies  (rad/s) [Only used with a summation-frequency  method]
-           3.5   WvHiCOffS      - High frequency cutoff used in the summation-frequencies  (rad/s) [Only used with a summation-frequency  method]
----------------------- CURRENT ------------------------------------------------- [unused with WaveMod=6]
-             0   CurrMod        - Current profile model {0: none=no current, 1: standard, 2: user-defined from routine UserCurrent} (switch)
-             0   CurrSSV0       - Sub-surface current velocity at still water level  (m/s) [used only when CurrMod=1]
-"DEFAULT"        CurrSSDir      - Sub-surface current heading direction (degrees) or DEFAULT (string) [used only when CurrMod=1]
-            20   CurrNSRef      - Near-surface current reference depth            (meters) [used only when CurrMod=1]
-             0   CurrNSV0       - Near-surface current velocity at still water level (m/s) [used only when CurrMod=1]
-             0   CurrNSDir      - Near-surface current heading direction         (degrees) [used only when CurrMod=1]
-             0   CurrDIV        - Depth-independent current velocity                 (m/s) [used only when CurrMod=1]
-             0   CurrDIDir      - Depth-independent current heading direction    (degrees) [used only when CurrMod=1]
----------------------- FLOATING PLATFORM --------------------------------------- [unused with WaveMod=6]
-             0   PotMod         - Potential-flow model {0: none=no potential flow, 1: frequency-to-time-domain transforms based on WAMIT output, 2: fluid-impulse theory (FIT)} (switch)
-<<<<<<< HEAD
-             1   ExctnMod       - Wave-excitation model {0: no wave-excitation calculation, 1: DFT, 2: state-space} (switch) [only used when PotMod=1; STATE-SPACE REQUIRES *.ssexctn INPUT FILE]
-             1   RdtnMod        - Radiation memory-effect model {0: no memory-effect calculation, 1: convolution, 2: state-space} (switch) [only used when PotMod=1; STATE-SPACE REQUIRES *.ss INPUT FILE]
-            60   RdtnTMax       - Analysis time for wave radiation kernel calculations (sec) [only used when PotMod=1 and RdtnMod>0; determines RdtnDOmega=Pi/RdtnTMax in the cosine transform; MAKE SURE THIS IS LONG ENOUGH FOR THE RADIATION IMPULSE RESPONSE FUNCTIONS TO DECAY TO NEAR-ZERO FOR THE GIVEN PLATFORM!]
-        0.0125   RdtnDT         - Time step for wave radiation kernel calculations (sec) [only used when PotMod=1 and ExctnMod>0 or RdtnMod>0; DT<=RdtnDT<=0.1 recommended; determines RdtnOmegaMax=Pi/RdtnDT in the cosine transform]
-             1   NBody          - Number of WAMIT bodies to be used (-) [>=1; only used when PotMod=1. If NBodyMod=1, the WAMIT data contains a vector of size 6*NBody x 1 and matrices of size 6*NBody x 6*NBody; if NBodyMod>1, there are NBody sets of WAMIT data each with a vector of size 6 x 1 and matrices of size 6 x 6]
-             1   NBodyMod       - Body coupling model {1: include coupling terms between each body and NBody in HydroDyn equals NBODY in WAMIT, 2: neglect coupling terms between each body and NBODY=1 with XBODY=0 in WAMIT, 3: Neglect coupling terms between each body and NBODY=1 with XBODY=/0 in WAMIT} (switch) [only used when PotMod=1]
-"unused"         PotFile       - Root name of potential-flow model data; WAMIT output files containing the linear, nondimensionalized, hydrostatic restoring matrix (.hst), frequency-dependent hydrodynamic added mass matrix and damping matrix (.1), and frequency- and direction-dependent wave excitation force vector per unit wave amplitude (.3) (quoted string) [1 to NBody if NBodyMod>1] [MAKE SURE THE FREQUENCIES INHERENT IN THESE WAMIT FILES SPAN THE PHYSICALLY-SIGNIFICANT RANGE OF FREQUENCIES FOR THE GIVEN PLATFORM; THEY MUST CONTAIN THE ZERO- AND INFINITE-FREQUENCY LIMITS!]
-             1   WAMITULEN      - Characteristic body length scale used to redimensionalize WAMIT output (meters) [1 to NBody if NBodyMod>1] [only used when PotMod=1]
-           0.0   PtfmRefxt      - The xt offset of the body reference point(s) from (0,0,0) (meters) [1 to NBody] [only used when PotMod=1]
-           0.0   PtfmRefyt      - The yt offset of the body reference point(s) from (0,0,0) (meters) [1 to NBody] [only used when PotMod=1]
-           0.0   PtfmRefzt      - The zt offset of the body reference point(s) from (0,0,0) (meters) [1 to NBody] [only used when PotMod=1. If NBodyMod=2,PtfmRefzt=0.0]
-           0.0   PtfmRefztRot   - The rotation about zt of the body reference frame(s) from xt/yt (degrees) [1 to NBody] [only used when PotMod=1]
-             0   PtfmVol0       - Displaced volume of water when the body is in its undisplaced position (m^3) [1 to NBody] [only used when PotMod=1; USE THE SAME VALUE COMPUTED BY WAMIT AS OUTPUT IN THE .OUT FILE!]
-           0.0   PtfmCOBxt      - The xt offset of the center of buoyancy (COB) from (0,0) (meters) [1 to NBody] [only used when PotMod=1]
-           0.0   PtfmCOByt      - The yt offset of the center of buoyancy (COB) from (0,0) (meters) [1 to NBody] [only used when PotMod=1]
-=======
-             0   ExctnMod       - Wave-excitation model {0: no wave-excitation calculation, 1: DFT, 2: state-space} (switch) [only used when PotMod=1; STATE-SPACE REQUIRES *.ssexctn INPUT FILE]
-             1   RdtnMod        - Radiation memory-effect model {0: no memory-effect calculation, 1: convolution, 2: state-space} (switch) [only used when PotMod=1; STATE-SPACE REQUIRES *.ss INPUT FILE]
-            60   RdtnTMax       - Analysis time for wave radiation kernel calculations (sec) [only used when PotMod=1; determines RdtnDOmega=Pi/RdtnTMax in the cosine transform; MAKE SURE THIS IS LONG ENOUGH FOR THE RADIATION IMPULSE RESPONSE FUNCTIONS TO DECAY TO NEAR-ZERO FOR THE GIVEN PLATFORM!]
-        0.025   RdtnDT         - Time step for wave radiation kernel calculations (sec) [only used when PotMod=1; DT<=RdtnDT<=0.1 recommended; determines RdtnOmegaMax=Pi/RdtnDT in the cosine transform]
-             1   NBody          - Number of WAMIT bodies to be used (-) [>=1; only used when PotMod=1. If NBodyMod=1, the WAMIT data contains a vector of size 6*NBody x 1 and matrices of size 6*NBody x 6*NBody; if NBodyMod>1, there are NBody sets of WAMIT data each with a vector of size 6 x 1 and matrices of size 6 x 6]
-             1   NBodyMod       - Body coupling model {1: include coupling terms between each body and NBody in HydroDyn equals NBODY in WAMIT, 2: neglect coupling terms between each body and NBODY=1 with XBODY=0 in WAMIT, 3: Neglect coupling terms between each body and NBODY=1 with XBODY=/0 in WAMIT} (switch) [only used when PotMod=1]
-"unused"    PotFile        - Root name of potential-flow model data; WAMIT output files containing the linear, nondimensionalized, hydrostatic restoring matrix (.hst), frequency-dependent hydrodynamic added mass matrix and damping matrix (.1), and frequency- and direction-dependent wave excitation force vector per unit wave amplitude (.3) (quoted string) [MAKE SURE THE FREQUENCIES INHERENT IN THESE WAMIT FILES SPAN THE PHYSICALLY-SIGNIFICANT RANGE OF FREQUENCIES FOR THE GIVEN PLATFORM; THEY MUST CONTAIN THE ZERO- AND INFINITE-FREQUENCY LIMITS!]
-             1   WAMITULEN      - Characteristic body length scale used to redimensionalize WAMIT output (meters) [only used when PotMod=1]
-       0.0       PtfmRefxt      - The xt offset of the body reference point(s) from (0,0,0) (meters) [1 to NBody] [only used when PotMod=1]
-       0.0       PtfmRefyt      - The yt offset of the body reference point(s) from (0,0,0) (meters) [1 to NBody] [only used when PotMod=1]
-       0.0       PtfmRefzt      - The zt offset of the body reference point(s) from (0,0,0) (meters) [1 to NBody] [only used when PotMod=1. If NBodyMod=2,PtfmRefzt=0.0]
-       0.0       PtfmRefztRot   - The rotation about zt of the body reference frame(s) from xt/yt (degrees) [1 to NBody] [only used when PotMod=1]
-    8029.21      PtfmVol0       - Displaced volume of water when the body is in its undisplaced position (m^3) [1 to NBody] [only used when PotMod=1; USE THE SAME VALUE COMPUTED BY WAMIT AS OUTPUT IN THE .OUT FILE!]
-       0.0       PtfmCOBxt      - The xt offset of the center of buoyancy (COB) from (0,0) (meters) [1 to NBody] [only used when PotMod=1]
-       0.0       PtfmCOByt      - The yt offset of the center of buoyancy (COB) from (0,0) (meters) [1 to NBody] [only used when PotMod=1]
->>>>>>> f7cbb88c
----------------------- 2ND-ORDER FLOATING PLATFORM FORCES ---------------------- [unused with WaveMod=0 or 6, or PotMod=0 or 2]
-             0   MnDrift        - Mean-drift 2nd-order forces computed                                       {0: None; [7, 8, 9, 10, 11, or 12]: WAMIT file to use} [Only one of MnDrift, NewmanApp, or DiffQTF can be non-zero. If NBody>1, MnDrift  /=8]
-             0   NewmanApp      - Mean- and slow-drift 2nd-order forces computed with Newman's approximation {0: None; [7, 8, 9, 10, 11, or 12]: WAMIT file to use} [Only one of MnDrift, NewmanApp, or DiffQTF can be non-zero. If NBody>1, NewmanApp/=8. Used only when WaveDirMod=0]
-             0   DiffQTF        - Full difference-frequency 2nd-order forces computed with full QTF          {0: None; [10, 11, or 12]: WAMIT file to use}          [Only one of MnDrift, NewmanApp, or DiffQTF can be non-zero]
-             0   SumQTF         - Full summation -frequency 2nd-order forces computed with full QTF          {0: None; [10, 11, or 12]: WAMIT file to use}
----------------------- PLATFORM ADDITIONAL STIFFNESS AND DAMPING  -------------- [unused with PotMod=0 or 2]
-             0   AddF0    - Additional preload (N, N-m) [If NBodyMod=1, one size 6*NBody x 1 vector; if NBodyMod>1, NBody size 6 x 1 vectors]
-             0
-             0
-             0
-             0
-             0
-             0             0             0             0             0             0   AddCLin  - Additional linear stiffness (N/m, N/rad, N-m/m, N-m/rad)                     [If NBodyMod=1, one size 6*NBody x 6*NBody matrix; if NBodyMod>1, NBody size 6 x 6 matrices]
-             0             0             0             0             0             0
-             0             0             0             0             0             0
-             0             0             0             0             0             0
-             0             0             0             0             0             0
-             0             0             0             0             0             0
-             0             0             0             0             0             0   AddBLin  - Additional linear damping(N/(m/s), N/(rad/s), N-m/(m/s), N-m/(rad/s))        [If NBodyMod=1, one size 6*NBody x 6*NBody matrix; if NBodyMod>1, NBody size 6 x 6 matrices]
-             0             0             0             0             0             0
-             0             0        882607             0             0             0
-             0             0             0             0             0             0
-             0             0             0             0             0             0
-             0             0             0             0             0             0
-             0             0             0             0             0             0   AddBQuad - Additional quadratic drag(N/(m/s)^2, N/(rad/s)^2, N-m(m/s)^2, N-m/(rad/s)^2) [If NBodyMod=1, one size 6*NBody x 6*NBody matrix; if NBodyMod>1, NBody size 6 x 6 matrices]
-             0             0             0             0             0             0
-             0             0             0             0             0             0
-             0             0             0             0             0             0
-             0             0             0             0             0             0
-             0             0             0             0             0             0
----------------------- AXIAL COEFFICIENTS --------------------------------------
-             1   NAxCoef        - Number of axial coefficients (-)
-AxCoefID  AxCd     AxCa     AxCp
-   (-)    (-)      (-)      (-)
-    1     1.00     1.00     1.00
----------------------- MEMBER JOINTS -------------------------------------------
-            55   NJoints        - Number of joints (-)   [must be exactly 0 or at least 2]
-JointID   Jointxi     Jointyi     Jointzi  JointAxID   JointOvrlp   [JointOvrlp= 0: do nothing at joint, 1: eliminate overlaps by calculating super member]
-   (-)     (m)         (m)         (m)        (-)       (switch)
-    1   -24.80250     0.00000   -45.00000      1            0
-    2    12.40125    21.47960   -45.00000      1            0
-    3    12.40125   -21.47960   -45.00000      1            0
-    4   -24.80250     0.00000   -42.97930      1            0
-    5    12.40125    21.47960   -42.97930      1            0
-    6    12.40125   -21.47960   -42.97930      1            0
-    7   -24.80250     0.00000   -41.14260      1            0
-    8    12.40125    21.47960   -41.14260      1            0
-    9    12.40125   -21.47960   -41.14260      1            0
-   10   -24.80250     0.00000   -39.30610      1            0
-   11    12.40125    21.47960   -39.30610      1            0
-   12    12.40125   -21.47960   -39.30610      1            0
-   13    -6.20062    10.73980   -42.97930      1            0
-   14    12.40125     0.00000   -42.97930      1            0
-   15    -6.20062   -10.73980   -42.97930      1            0
-   16   -12.40125     0.00000   -36.66545      1            0
-   17     6.20062    10.73980   -36.66545      1            0
-   18     6.20062   -10.73980   -36.66545      1            0
-   19   -12.40172     0.00000   -19.65380      1            0
-   20     6.20086    10.74021   -19.65380      1            0
-   21     6.20086   -10.74021   -19.65380      1            0
-   22   -24.80250     0.00000   -34.07060      1            0
-   23    12.40125    21.47960   -34.07060      1            0
-   24    12.40125   -21.47960   -34.07060      1            0
-   25     0.00000     0.00000   -34.71330      1            0
-   26    -6.31009     0.00000   -10.00000      1            0
-   27     3.15504     5.46470   -10.00000      1            0
-   28     3.15504    -5.46470   -10.00000      1            0
-   29    -5.04807     0.00000    -8.00000      1            0
-   30     2.52404     4.37176    -8.00000      1            0
-   31     2.52404    -4.37176    -8.00000      1            0
-   32    -3.78605     0.00000    -6.00000      1            0
-   33     1.89303     3.27882    -6.00000      1            0
-   34     1.89303    -3.27882    -6.00000      1            0
-   35    -2.52404     0.00000    -4.00000      1            0
-   36     1.26202     2.18588    -4.00000      1            0
-   37     1.26202    -2.18588    -4.00000      1            0
-   38    -1.26202     0.00000    -2.00000      1            0
-   39     0.63101     1.09294    -2.00000      1            0
-   40     0.63101    -1.09294    -2.00000      1            0
-   41     0.00000     0.00000   -32.18830      1            0
-   42     0.00000     0.00000   -10.00000      1            0
-   43     0.00000     0.00000    -8.00000      1            0
-   44     0.00000     0.00000    -6.00000      1            0
-   45     0.00000     0.00000    -4.00000      1            0
-   46     0.00000     0.00000    -2.00000      1            0
-   47     0.00000     0.00000     0.90000      1            0
-   48     0.00000     0.00000     2.00000      1            0
-   49     0.00000     0.00000     4.00000      1            0
-   50     0.00000     0.00000     6.00000      1            0
-   51     0.00000     0.00000     8.00000      1            0
-   52     0.00000     0.00000    10.00000      1            0
-   53   -24.80250     0.00000   -50.00000      1            0
-   54    12.40125    21.47960   -50.00000      1            0
-   55    12.40125   -21.47960   -50.00000      1            0
----------------------- MEMBER CROSS-SECTION PROPERTIES -------------------------
-             8   NPropSets      - Number of member property sets (-)
-PropSetID    PropD         PropThck
-   (-)        (m)            (m)
-    1        3.15000        0.03500
-    2        3.15000        0.04500
-    3        1.87500        0.02500
-    4        2.47500        0.03500
-    5        1.20000        0.02500
-    6        3.14188        0.05000
-    7        3.40000        0.05000
-    8        5.70000        0.05000
----------------------- SIMPLE HYDRODYNAMIC COEFFICIENTS (model 1) --------------
-     SimplCd    SimplCdMG    SimplCa    SimplCaMG    SimplCp    SimplCpMG   SimplAxCd  SimplAxCdMG  SimplAxCa  SimplAxCaMG  SimplAxCp   SimplAxCpMG
-       (-)         (-)         (-)         (-)         (-)         (-)         (-)         (-)         (-)         (-)         (-)         (-)
-       1.00        0.00        1.00        0.00        1.00        0.00        1.00        0.00        1.00        0.00        1.00        0.00 
----------------------- DEPTH-BASED HYDRODYNAMIC COEFFICIENTS (model 2) ---------
-             0   NCoefDpth       - Number of depth-dependent coefficients (-)
-Dpth      DpthCd   DpthCdMG   DpthCa   DpthCaMG       DpthCp   DpthCpMG   DpthAxCd   DpthAxCdMG    DpthAxCa   DpthAxCaMG       DpthAxCp   DpthAxCpMG
-(m)       (-)      (-)        (-)      (-)            (-)      (-)          (-)        (-)           (-)        (-)              (-)         (-)
----------------------- MEMBER-BASED HYDRODYNAMIC COEFFICIENTS (model 3) --------
-             0   NCoefMembers       - Number of member-based coefficients (-)
-MemberID    MemberCd1     MemberCd2    MemberCdMG1   MemberCdMG2    MemberCa1     MemberCa2    MemberCaMG1   MemberCaMG2    MemberCp1     MemberCp2    MemberCpMG1   MemberCpMG2   MemberAxCd1   MemberAxCd2  MemberAxCdMG1 MemberAxCdMG2  MemberAxCa1   MemberAxCa2  MemberAxCaMG1 MemberAxCaMG2  MemberAxCp1  MemberAxCp2   MemberAxCpMG1   MemberAxCpMG2
-   (-)         (-)           (-)           (-)           (-)           (-)           (-)           (-)           (-)           (-)           (-)           (-)           (-)           (-)           (-)           (-)           (-)           (-)           (-)           (-)           (-)           (-)           (-)           (-)           (-)
--------------------- MEMBERS -------------------------------------------------
-           60   NMembers       - Number of members (-)
-MemberID  MJointID1  MJointID2  MPropSetID1  MPropSetID2  MDivSize   MCoefMod  PropPot   [MCoefMod=1: use simple coeff table, 2: use depth-based coeff table, 3: use member-based coeff table] [ PropPot/=0 if member is modeled with potential-flow theory]
-  (-)        (-)        (-)         (-)          (-)        (m)      (switch)   (flag)
-    1         1          4           1            1         1.0000      1        FALSE
-    2         2          5           1            1         1.0000      1        FALSE
-    3         3          6           1            1         1.0000      1        FALSE
-    4         4          7           2            2         1.0000      1        FALSE
-    5         5          8           2            2         1.0000      1        FALSE
-    6         6          9           2            2         1.0000      1        FALSE
-    7         7         10           2            2         1.0000      1        FALSE
-    8         8         11           2            2         1.0000      1        FALSE
-    9         9         12           2            2         1.0000      1        FALSE
-   10        10         22           2            2         1.0000      1        FALSE
-   11        11         23           2            2         1.0000      1        FALSE
-   12        12         24           2            2         1.0000      1        FALSE
-   13         7         16           3            3         1.0000      1        FALSE
-   14        16         41           3            3         1.0000      1        FALSE
-   15         8         17           3            3         1.0000      1        FALSE
-   16        17         41           3            3         1.0000      1        FALSE
-   17         9         18           3            3         1.0000      1        FALSE
-   18        18         41           3            3         1.0000      1        FALSE
-   19        10         19           4            4         1.0000      1        FALSE
-   20        19         26           4            4         1.0000      1        FALSE
-   21        11         20           4            4         1.0000      1        FALSE
-   22        20         27           4            4         1.0000      1        FALSE
-   23        12         21           4            4         1.0000      1        FALSE
-   24        21         28           4            4         1.0000      1        FALSE
-   25        26         29           4            4         1.0000      1        FALSE
-   26        29         32           4            4         1.0000      1        FALSE
-   27        32         35           4            4         1.0000      1        FALSE
-   28        35         38           4            4         1.0000      1        FALSE
-   29        38         47           4            4         1.0000      1        FALSE
-   30        27         30           4            4         1.0000      1        FALSE
-   31        30         33           4            4         1.0000      1        FALSE
-   32        33         36           4            4         1.0000      1        FALSE
-   33        36         39           4            4         1.0000      1        FALSE
-   34        39         47           4            4         1.0000      1        FALSE
-   35        28         31           4            4         1.0000      1        FALSE
-   36        31         34           4            4         1.0000      1        FALSE
-   37        34         37           4            4         1.0000      1        FALSE
-   38        37         40           4            4         1.0000      1        FALSE
-   39        40         47           4            4         1.0000      1        FALSE
-   40         4         13           5            5         1.0000      1        FALSE
-   41        13          5           5            5         1.0000      1        FALSE
-   42         5         14           5            5         1.0000      1        FALSE
-   43        14          6           5            5         1.0000      1        FALSE
-   44         6         15           5            5         1.0000      1        FALSE
-   45        15          4           5            5         1.0000      1        FALSE
-   46        25         41           6            7         1.0000      1        FALSE
-   47        41         42           7            8         1.0000      1        FALSE
-   48        42         43           8            8         1.0000      1        FALSE
-   49        43         44           8            8         1.0000      1        FALSE
-   50        44         45           8            8         1.0000      1        FALSE
-   51        45         46           8            8         1.0000      1        FALSE
-   52        46         47           8            8         1.0000      1        FALSE
-   53        47         48           8            8         1.0000      1        FALSE
-   54        48         49           8            8         1.0000      1        FALSE
-   55        49         50           8            8         1.0000      1        FALSE
-   56        50         51           8            8         1.0000      1        FALSE
-   57        51         52           8            8         1.0000      1        FALSE
-   58        53          1           1            1         1.0000      1        FALSE
-   59        54          2           1            1         1.0000      1        FALSE
-   60        55          3           1            1         1.0000      1        FALSE
----------------------- FILLED MEMBERS ------------------------------------------
-             0   NFillGroups     - Number of filled member groups (-) [If FillDens = DEFAULT, then FillDens = WtrDens; FillFSLoc is related to MSL2SWL]
-FillNumM FillMList             FillFSLoc     FillDens
-(-)      (-)                   (m)           (kg/m^3)
----------------------- MARINE GROWTH -------------------------------------------
-             0   NMGDepths      - Number of marine-growth depths specified (-)
-MGDpth     MGThck       MGDens
-(m)        (m)         (kg/m^3)
----------------------- MEMBER OUTPUT LIST --------------------------------------
-             2   NMOutputs      - Number of member outputs (-) [must be < 10]
-MemberID   NOutLoc    NodeLocs [NOutLoc < 10; node locations are normalized distance from the start of the member, and must be >=0 and <= 1] [unused if NMOutputs=0]
-  (-)        (-)        (-)
-   16          2        0.0 1.000 19
-   18          2        0.0 1.000
----------------------- JOINT OUTPUT LIST ---------------------------------------
-             1   NJOutputs      - Number of joint outputs [Must be < 10]
-   10           JOutLst        - List of JointIDs which are to be output (-)[unused if NJOutputs=0]
----------------------- OUTPUT --------------------------------------------------
-True             HDSum          - Output a summary file [flag]
-False            OutAll         - Output all user-specified member and joint loads (only at each member end, not interior locations) [flag]
-            2   OutSwtch       - Output requested channels to: [1=Hydrodyn.out, 2=GlueCode.out, 3=both files]
-"ES11.4e2"       OutFmt         - Output format for numerical results (quoted string) [not checked for validity!]
-"A11"            OutSFmt        - Output format for header strings (quoted string) [not checked for validity!]
----------------------- OUTPUT CHANNELS -----------------------------------------
-"HydroFxi, HydroFyi, HydroFzi"
-"HydroMxi, HydroMyi, HydroMzi"
-"M1N2FBxi, M1N2FByi,  M1N2FBzi, M1N2MBxi, M1N2MByi,  M1N2MBzi"    - Viscous drag loads at member 19, mesh node 19
-"M1N1FBxi, M1N1FByi, M1N1FBzi, M1N1MBxi, M1N1MByi, M1N1MBzi"
-"M1N1FDxi, M1N1FDyi, M1N1FDzi"
-"M1N1FIxi, M1N1FIyi, M1N1FIzi"
-"M1N1FMGxi, M1N1FMGyi, M1N1FMGzi, M1N1MMGxi, M1N1MMGyi, M1N1MMGzi"
-"M1N1FAGxi, M1N1FAGyi, M1N1FAGzi, M1N1MAGxi, M1N1MAGyi, M1N1MAGzi"
-"M1N1FAMxi, M1N1FAMyi, M1N1FAMzi"
-"J1FDxi, J1FDyi, J1FDzi"
-"J1FIxi, J1FIyi, J1FIzi"
-"J1FAMxi, J1FAMyi, J1FAMzi"
-"J1FBxi, J1FByi, J1FBzi, J1MBxi, J1MByi, J1MBzi"
-"M2N1FBxi, M2N1FByi,  M2N1FBzi, M2N1MBxi, M2N1MByi,  M2N1MBzi"    - Viscous drag loads at member 19, mesh node 19
-"M2N2FBxi, M2N2FByi,  M2N2FBzi, M2N2MBxi, M2N2MByi,  M2N2MBzi"    - Viscous drag loads at member 19, mesh node 19
-END of output channels and end of file. (the word "END" must appear in the first 3 columns of this line)
-"M1N1FAFxi,   M1N1FAFzi"    - Added mass loads at member 19, mesh node 19
+------- HydroDyn v2.03.* Input File --------------------------------------------
+NREL 5.0 MW offshore fixed-bottom HydroDyn input properties for the OC3 Tripod.
+FALSE            Echo           - Echo the input file data (flag)
+---------------------- ENVIRONMENTAL CONDITIONS --------------------------------
+          1025   WtrDens        - Water density (kg/m^3)
+            45   WtrDpth        - Water depth (meters)
+             0   MSL2SWL        - Offset between still-water level and mean sea level (meters) [positive upward; unused when WaveMod = 6; must be zero if PotMod=1 or 2]
+---------------------- WAVES ---------------------------------------------------
+"1P0.0"          WaveMod        - Incident wave kinematics model {0: none=still water, 1: regular (periodic), 1P#: regular with user-specified phase, 2: JONSWAP/Pierson-Moskowitz spectrum (irregular), 3: White noise spectrum (irregular), 4: user-defined spectrum from routine UserWaveSpctrm (irregular), 5: Externally generated wave-elevation time series, 6: Externally generated full wave-kinematics time series [option 6 is invalid for PotMod/=0]} (switch)
+             0   WaveStMod      - Model for stretching incident wave kinematics to instantaneous free surface {0: none=no stretching, 1: vertical stretching, 2: extrapolation stretching, 3: Wheeler stretching} (switch) [unused when WaveMod=0 or when PotMod/=0]
+          3630   WaveTMax       - Analysis time for incident wave calculations (sec) [unused when WaveMod=0; determines WaveDOmega=2Pi/WaveTMax in the IFFT]
+          0.25   WaveDT         - Time step for incident wave calculations     (sec) [unused when WaveMod=0; 0.1<=WaveDT<=1.0 recommended; determines WaveOmegaMax=Pi/WaveDT in the IFFT]
+             8   WaveHs         - Significant wave height of incident waves (meters) [used only when WaveMod=1, 2, or 3]
+            10   WaveTp         - Peak-spectral period of incident waves       (sec) [used only when WaveMod=1 or 2]
+"DEFAULT"        WavePkShp      - Peak-shape parameter of incident wave spectrum (-) or DEFAULT (string) [used only when WaveMod=2; use 1.0 for Pierson-Moskowitz]
+             0   WvLowCOff      - Low  cut-off frequency or lower frequency limit of the wave spectrum beyond which the wave spectrum is zeroed (rad/s) [unused when WaveMod=0, 1, or 6]
+           500   WvHiCOff       - High cut-off frequency or upper frequency limit of the wave spectrum beyond which the wave spectrum is zeroed (rad/s) [unused when WaveMod=0, 1, or 6]
+             0   WaveDir        - Incident wave propagation heading direction                         (degrees) [unused when WaveMod=0 or 6]
+             0   WaveDirMod     - Directional spreading function {0: none, 1: COS2S}                  (-)       [only used when WaveMod=2,3, or 4]
+             1   WaveDirSpread  - Wave direction spreading coefficient ( > 0 )                        (-)       [only used when WaveMod=2,3, or 4 and WaveDirMod=1]
+             1   WaveNDir       - Number of wave directions                                           (-)       [only used when WaveMod=2,3, or 4 and WaveDirMod=1; odd number only]
+             0   WaveDirRange   - Range of wave directions (full range: WaveDir +/- 1/2*WaveDirRange) (degrees) [only used when WaveMod=2,3,or 4 and WaveDirMod=1]
+     123456789   WaveSeed(1)    - First  random seed of incident waves [-2147483648 to 2147483647]    (-)       [unused when WaveMod=0, 5, or 6]
+    1011121314   WaveSeed(2)    - Second random seed of incident waves [-2147483648 to 2147483647] for intrinsic pRNG, or an alternative pRNG: "RanLux"    (-)       [unused when WaveMod=0, 5, or 6]
+False            WaveNDAmp      - Flag for normally distributed amplitudes                            (flag)    [only used when WaveMod=2, 3, or 4]
+""               WvKinFile      - Root name of externally generated wave data file(s)        (quoted string)    [used only when WaveMod=5 or 6]
+             1   NWaveElev      - Number of points where the incident wave elevations can be computed (-)       [maximum of 9 output locations]
+             0   WaveElevxi     - List of xi-coordinates for points where the incident wave elevations can be output (meters) [NWaveElev points, separated by commas or white space; usused if NWaveElev = 0]
+             0   WaveElevyi     - List of yi-coordinates for points where the incident wave elevations can be output (meters) [NWaveElev points, separated by commas or white space; usused if NWaveElev = 0]
+---------------------- 2ND-ORDER WAVES ----------------------------------------- [unused with WaveMod=0 or 6]
+False            WvDiffQTF      - Full difference-frequency 2nd-order wave kinematics (flag)
+False            WvSumQTF       - Full summation-frequency  2nd-order wave kinematics (flag)
+             0   WvLowCOffD     - Low  frequency cutoff used in the difference-frequencies (rad/s) [Only used with a difference-frequency method]
+           3.5   WvHiCOffD      - High frequency cutoff used in the difference-frequencies (rad/s) [Only used with a difference-frequency method]
+           0.1   WvLowCOffS     - Low  frequency cutoff used in the summation-frequencies  (rad/s) [Only used with a summation-frequency  method]
+           3.5   WvHiCOffS      - High frequency cutoff used in the summation-frequencies  (rad/s) [Only used with a summation-frequency  method]
+---------------------- CURRENT ------------------------------------------------- [unused with WaveMod=6]
+             0   CurrMod        - Current profile model {0: none=no current, 1: standard, 2: user-defined from routine UserCurrent} (switch)
+             0   CurrSSV0       - Sub-surface current velocity at still water level  (m/s) [used only when CurrMod=1]
+"DEFAULT"        CurrSSDir      - Sub-surface current heading direction (degrees) or DEFAULT (string) [used only when CurrMod=1]
+            20   CurrNSRef      - Near-surface current reference depth            (meters) [used only when CurrMod=1]
+             0   CurrNSV0       - Near-surface current velocity at still water level (m/s) [used only when CurrMod=1]
+             0   CurrNSDir      - Near-surface current heading direction         (degrees) [used only when CurrMod=1]
+             0   CurrDIV        - Depth-independent current velocity                 (m/s) [used only when CurrMod=1]
+             0   CurrDIDir      - Depth-independent current heading direction    (degrees) [used only when CurrMod=1]
+---------------------- FLOATING PLATFORM --------------------------------------- [unused with WaveMod=6]
+             0   PotMod         - Potential-flow model {0: none=no potential flow, 1: frequency-to-time-domain transforms based on WAMIT output, 2: fluid-impulse theory (FIT)} (switch)
+             1   ExctnMod       - Wave-excitation model {0: no wave-excitation calculation, 1: DFT, 2: state-space} (switch) [only used when PotMod=1; STATE-SPACE REQUIRES *.ssexctn INPUT FILE]
+             1   RdtnMod        - Radiation memory-effect model {0: no memory-effect calculation, 1: convolution, 2: state-space} (switch) [only used when PotMod=1; STATE-SPACE REQUIRES *.ss INPUT FILE]
+            60   RdtnTMax       - Analysis time for wave radiation kernel calculations (sec) [only used when PotMod=1 and RdtnMod>0; determines RdtnDOmega=Pi/RdtnTMax in the cosine transform; MAKE SURE THIS IS LONG ENOUGH FOR THE RADIATION IMPULSE RESPONSE FUNCTIONS TO DECAY TO NEAR-ZERO FOR THE GIVEN PLATFORM!]
+        0.0125   RdtnDT         - Time step for wave radiation kernel calculations (sec) [only used when PotMod=1 and ExctnMod>0 or RdtnMod>0; DT<=RdtnDT<=0.1 recommended; determines RdtnOmegaMax=Pi/RdtnDT in the cosine transform]
+             1   NBody          - Number of WAMIT bodies to be used (-) [>=1; only used when PotMod=1. If NBodyMod=1, the WAMIT data contains a vector of size 6*NBody x 1 and matrices of size 6*NBody x 6*NBody; if NBodyMod>1, there are NBody sets of WAMIT data each with a vector of size 6 x 1 and matrices of size 6 x 6]
+             1   NBodyMod       - Body coupling model {1: include coupling terms between each body and NBody in HydroDyn equals NBODY in WAMIT, 2: neglect coupling terms between each body and NBODY=1 with XBODY=0 in WAMIT, 3: Neglect coupling terms between each body and NBODY=1 with XBODY=/0 in WAMIT} (switch) [only used when PotMod=1]
+"unused"         PotFile       - Root name of potential-flow model data; WAMIT output files containing the linear, nondimensionalized, hydrostatic restoring matrix (.hst), frequency-dependent hydrodynamic added mass matrix and damping matrix (.1), and frequency- and direction-dependent wave excitation force vector per unit wave amplitude (.3) (quoted string) [1 to NBody if NBodyMod>1] [MAKE SURE THE FREQUENCIES INHERENT IN THESE WAMIT FILES SPAN THE PHYSICALLY-SIGNIFICANT RANGE OF FREQUENCIES FOR THE GIVEN PLATFORM; THEY MUST CONTAIN THE ZERO- AND INFINITE-FREQUENCY LIMITS!]
+             1   WAMITULEN      - Characteristic body length scale used to redimensionalize WAMIT output (meters) [1 to NBody if NBodyMod>1] [only used when PotMod=1]
+           0.0   PtfmRefxt      - The xt offset of the body reference point(s) from (0,0,0) (meters) [1 to NBody] [only used when PotMod=1]
+           0.0   PtfmRefyt      - The yt offset of the body reference point(s) from (0,0,0) (meters) [1 to NBody] [only used when PotMod=1]
+           0.0   PtfmRefzt      - The zt offset of the body reference point(s) from (0,0,0) (meters) [1 to NBody] [only used when PotMod=1. If NBodyMod=2,PtfmRefzt=0.0]
+           0.0   PtfmRefztRot   - The rotation about zt of the body reference frame(s) from xt/yt (degrees) [1 to NBody] [only used when PotMod=1]
+       8029.21   PtfmVol0       - Displaced volume of water when the body is in its undisplaced position (m^3) [1 to NBody] [only used when PotMod=1; USE THE SAME VALUE COMPUTED BY WAMIT AS OUTPUT IN THE .OUT FILE!]
+           0.0   PtfmCOBxt      - The xt offset of the center of buoyancy (COB) from (0,0) (meters) [1 to NBody] [only used when PotMod=1]
+           0.0   PtfmCOByt      - The yt offset of the center of buoyancy (COB) from (0,0) (meters) [1 to NBody] [only used when PotMod=1]
+---------------------- 2ND-ORDER FLOATING PLATFORM FORCES ---------------------- [unused with WaveMod=0 or 6, or PotMod=0 or 2]
+             0   MnDrift        - Mean-drift 2nd-order forces computed                                       {0: None; [7, 8, 9, 10, 11, or 12]: WAMIT file to use} [Only one of MnDrift, NewmanApp, or DiffQTF can be non-zero. If NBody>1, MnDrift  /=8]
+             0   NewmanApp      - Mean- and slow-drift 2nd-order forces computed with Newman's approximation {0: None; [7, 8, 9, 10, 11, or 12]: WAMIT file to use} [Only one of MnDrift, NewmanApp, or DiffQTF can be non-zero. If NBody>1, NewmanApp/=8. Used only when WaveDirMod=0]
+             0   DiffQTF        - Full difference-frequency 2nd-order forces computed with full QTF          {0: None; [10, 11, or 12]: WAMIT file to use}          [Only one of MnDrift, NewmanApp, or DiffQTF can be non-zero]
+             0   SumQTF         - Full summation -frequency 2nd-order forces computed with full QTF          {0: None; [10, 11, or 12]: WAMIT file to use}
+---------------------- PLATFORM ADDITIONAL STIFFNESS AND DAMPING  -------------- [unused with PotMod=0 or 2]
+             0   AddF0    - Additional preload (N, N-m) [If NBodyMod=1, one size 6*NBody x 1 vector; if NBodyMod>1, NBody size 6 x 1 vectors]
+             0
+             0
+             0
+             0
+             0
+             0             0             0             0             0             0   AddCLin  - Additional linear stiffness (N/m, N/rad, N-m/m, N-m/rad)                     [If NBodyMod=1, one size 6*NBody x 6*NBody matrix; if NBodyMod>1, NBody size 6 x 6 matrices]
+             0             0             0             0             0             0
+             0             0             0             0             0             0
+             0             0             0             0             0             0
+             0             0             0             0             0             0
+             0             0             0             0             0             0
+             0             0             0             0             0             0   AddBLin  - Additional linear damping(N/(m/s), N/(rad/s), N-m/(m/s), N-m/(rad/s))        [If NBodyMod=1, one size 6*NBody x 6*NBody matrix; if NBodyMod>1, NBody size 6 x 6 matrices]
+             0             0             0             0             0             0
+             0             0        882607             0             0             0
+             0             0             0             0             0             0
+             0             0             0             0             0             0
+             0             0             0             0             0             0
+             0             0             0             0             0             0   AddBQuad - Additional quadratic drag(N/(m/s)^2, N/(rad/s)^2, N-m(m/s)^2, N-m/(rad/s)^2) [If NBodyMod=1, one size 6*NBody x 6*NBody matrix; if NBodyMod>1, NBody size 6 x 6 matrices]
+             0             0             0             0             0             0
+             0             0             0             0             0             0
+             0             0             0             0             0             0
+             0             0             0             0             0             0
+             0             0             0             0             0             0
+---------------------- AXIAL COEFFICIENTS --------------------------------------
+             1   NAxCoef        - Number of axial coefficients (-)
+AxCoefID  AxCd     AxCa     AxCp
+   (-)    (-)      (-)      (-)
+    1     1.00     1.00     1.00
+---------------------- MEMBER JOINTS -------------------------------------------
+            55   NJoints        - Number of joints (-)   [must be exactly 0 or at least 2]
+JointID   Jointxi     Jointyi     Jointzi  JointAxID   JointOvrlp   [JointOvrlp= 0: do nothing at joint, 1: eliminate overlaps by calculating super member]
+   (-)     (m)         (m)         (m)        (-)       (switch)
+    1   -24.80250     0.00000   -45.00000      1            0
+    2    12.40125    21.47960   -45.00000      1            0
+    3    12.40125   -21.47960   -45.00000      1            0
+    4   -24.80250     0.00000   -42.97930      1            0
+    5    12.40125    21.47960   -42.97930      1            0
+    6    12.40125   -21.47960   -42.97930      1            0
+    7   -24.80250     0.00000   -41.14260      1            0
+    8    12.40125    21.47960   -41.14260      1            0
+    9    12.40125   -21.47960   -41.14260      1            0
+   10   -24.80250     0.00000   -39.30610      1            0
+   11    12.40125    21.47960   -39.30610      1            0
+   12    12.40125   -21.47960   -39.30610      1            0
+   13    -6.20062    10.73980   -42.97930      1            0
+   14    12.40125     0.00000   -42.97930      1            0
+   15    -6.20062   -10.73980   -42.97930      1            0
+   16   -12.40125     0.00000   -36.66545      1            0
+   17     6.20062    10.73980   -36.66545      1            0
+   18     6.20062   -10.73980   -36.66545      1            0
+   19   -12.40172     0.00000   -19.65380      1            0
+   20     6.20086    10.74021   -19.65380      1            0
+   21     6.20086   -10.74021   -19.65380      1            0
+   22   -24.80250     0.00000   -34.07060      1            0
+   23    12.40125    21.47960   -34.07060      1            0
+   24    12.40125   -21.47960   -34.07060      1            0
+   25     0.00000     0.00000   -34.71330      1            0
+   26    -6.31009     0.00000   -10.00000      1            0
+   27     3.15504     5.46470   -10.00000      1            0
+   28     3.15504    -5.46470   -10.00000      1            0
+   29    -5.04807     0.00000    -8.00000      1            0
+   30     2.52404     4.37176    -8.00000      1            0
+   31     2.52404    -4.37176    -8.00000      1            0
+   32    -3.78605     0.00000    -6.00000      1            0
+   33     1.89303     3.27882    -6.00000      1            0
+   34     1.89303    -3.27882    -6.00000      1            0
+   35    -2.52404     0.00000    -4.00000      1            0
+   36     1.26202     2.18588    -4.00000      1            0
+   37     1.26202    -2.18588    -4.00000      1            0
+   38    -1.26202     0.00000    -2.00000      1            0
+   39     0.63101     1.09294    -2.00000      1            0
+   40     0.63101    -1.09294    -2.00000      1            0
+   41     0.00000     0.00000   -32.18830      1            0
+   42     0.00000     0.00000   -10.00000      1            0
+   43     0.00000     0.00000    -8.00000      1            0
+   44     0.00000     0.00000    -6.00000      1            0
+   45     0.00000     0.00000    -4.00000      1            0
+   46     0.00000     0.00000    -2.00000      1            0
+   47     0.00000     0.00000     0.90000      1            0
+   48     0.00000     0.00000     2.00000      1            0
+   49     0.00000     0.00000     4.00000      1            0
+   50     0.00000     0.00000     6.00000      1            0
+   51     0.00000     0.00000     8.00000      1            0
+   52     0.00000     0.00000    10.00000      1            0
+   53   -24.80250     0.00000   -50.00000      1            0
+   54    12.40125    21.47960   -50.00000      1            0
+   55    12.40125   -21.47960   -50.00000      1            0
+---------------------- MEMBER CROSS-SECTION PROPERTIES -------------------------
+             8   NPropSets      - Number of member property sets (-)
+PropSetID    PropD         PropThck
+   (-)        (m)            (m)
+    1        3.15000        0.03500
+    2        3.15000        0.04500
+    3        1.87500        0.02500
+    4        2.47500        0.03500
+    5        1.20000        0.02500
+    6        3.14188        0.05000
+    7        3.40000        0.05000
+    8        5.70000        0.05000
+---------------------- SIMPLE HYDRODYNAMIC COEFFICIENTS (model 1) --------------
+     SimplCd    SimplCdMG    SimplCa    SimplCaMG    SimplCp    SimplCpMG   SimplAxCd  SimplAxCdMG  SimplAxCa  SimplAxCaMG  SimplAxCp   SimplAxCpMG
+       (-)         (-)         (-)         (-)         (-)         (-)         (-)         (-)         (-)         (-)         (-)         (-)
+       1.00        0.00        1.00        0.00        1.00        0.00        1.00        0.00        1.00        0.00        1.00        0.00 
+---------------------- DEPTH-BASED HYDRODYNAMIC COEFFICIENTS (model 2) ---------
+             0   NCoefDpth       - Number of depth-dependent coefficients (-)
+Dpth      DpthCd   DpthCdMG   DpthCa   DpthCaMG       DpthCp   DpthCpMG   DpthAxCd   DpthAxCdMG    DpthAxCa   DpthAxCaMG       DpthAxCp   DpthAxCpMG
+(m)       (-)      (-)        (-)      (-)            (-)      (-)          (-)        (-)           (-)        (-)              (-)         (-)
+---------------------- MEMBER-BASED HYDRODYNAMIC COEFFICIENTS (model 3) --------
+             0   NCoefMembers       - Number of member-based coefficients (-)
+MemberID    MemberCd1     MemberCd2    MemberCdMG1   MemberCdMG2    MemberCa1     MemberCa2    MemberCaMG1   MemberCaMG2    MemberCp1     MemberCp2    MemberCpMG1   MemberCpMG2   MemberAxCd1   MemberAxCd2  MemberAxCdMG1 MemberAxCdMG2  MemberAxCa1   MemberAxCa2  MemberAxCaMG1 MemberAxCaMG2  MemberAxCp1  MemberAxCp2   MemberAxCpMG1   MemberAxCpMG2
+   (-)         (-)           (-)           (-)           (-)           (-)           (-)           (-)           (-)           (-)           (-)           (-)           (-)           (-)           (-)           (-)           (-)           (-)           (-)           (-)           (-)           (-)           (-)           (-)           (-)
+-------------------- MEMBERS -------------------------------------------------
+           60   NMembers       - Number of members (-)
+MemberID  MJointID1  MJointID2  MPropSetID1  MPropSetID2  MDivSize   MCoefMod  PropPot   [MCoefMod=1: use simple coeff table, 2: use depth-based coeff table, 3: use member-based coeff table] [ PropPot/=0 if member is modeled with potential-flow theory]
+  (-)        (-)        (-)         (-)          (-)        (m)      (switch)   (flag)
+    1         1          4           1            1         1.0000      1        FALSE
+    2         2          5           1            1         1.0000      1        FALSE
+    3         3          6           1            1         1.0000      1        FALSE
+    4         4          7           2            2         1.0000      1        FALSE
+    5         5          8           2            2         1.0000      1        FALSE
+    6         6          9           2            2         1.0000      1        FALSE
+    7         7         10           2            2         1.0000      1        FALSE
+    8         8         11           2            2         1.0000      1        FALSE
+    9         9         12           2            2         1.0000      1        FALSE
+   10        10         22           2            2         1.0000      1        FALSE
+   11        11         23           2            2         1.0000      1        FALSE
+   12        12         24           2            2         1.0000      1        FALSE
+   13         7         16           3            3         1.0000      1        FALSE
+   14        16         41           3            3         1.0000      1        FALSE
+   15         8         17           3            3         1.0000      1        FALSE
+   16        17         41           3            3         1.0000      1        FALSE
+   17         9         18           3            3         1.0000      1        FALSE
+   18        18         41           3            3         1.0000      1        FALSE
+   19        10         19           4            4         1.0000      1        FALSE
+   20        19         26           4            4         1.0000      1        FALSE
+   21        11         20           4            4         1.0000      1        FALSE
+   22        20         27           4            4         1.0000      1        FALSE
+   23        12         21           4            4         1.0000      1        FALSE
+   24        21         28           4            4         1.0000      1        FALSE
+   25        26         29           4            4         1.0000      1        FALSE
+   26        29         32           4            4         1.0000      1        FALSE
+   27        32         35           4            4         1.0000      1        FALSE
+   28        35         38           4            4         1.0000      1        FALSE
+   29        38         47           4            4         1.0000      1        FALSE
+   30        27         30           4            4         1.0000      1        FALSE
+   31        30         33           4            4         1.0000      1        FALSE
+   32        33         36           4            4         1.0000      1        FALSE
+   33        36         39           4            4         1.0000      1        FALSE
+   34        39         47           4            4         1.0000      1        FALSE
+   35        28         31           4            4         1.0000      1        FALSE
+   36        31         34           4            4         1.0000      1        FALSE
+   37        34         37           4            4         1.0000      1        FALSE
+   38        37         40           4            4         1.0000      1        FALSE
+   39        40         47           4            4         1.0000      1        FALSE
+   40         4         13           5            5         1.0000      1        FALSE
+   41        13          5           5            5         1.0000      1        FALSE
+   42         5         14           5            5         1.0000      1        FALSE
+   43        14          6           5            5         1.0000      1        FALSE
+   44         6         15           5            5         1.0000      1        FALSE
+   45        15          4           5            5         1.0000      1        FALSE
+   46        25         41           6            7         1.0000      1        FALSE
+   47        41         42           7            8         1.0000      1        FALSE
+   48        42         43           8            8         1.0000      1        FALSE
+   49        43         44           8            8         1.0000      1        FALSE
+   50        44         45           8            8         1.0000      1        FALSE
+   51        45         46           8            8         1.0000      1        FALSE
+   52        46         47           8            8         1.0000      1        FALSE
+   53        47         48           8            8         1.0000      1        FALSE
+   54        48         49           8            8         1.0000      1        FALSE
+   55        49         50           8            8         1.0000      1        FALSE
+   56        50         51           8            8         1.0000      1        FALSE
+   57        51         52           8            8         1.0000      1        FALSE
+   58        53          1           1            1         1.0000      1        FALSE
+   59        54          2           1            1         1.0000      1        FALSE
+   60        55          3           1            1         1.0000      1        FALSE
+---------------------- FILLED MEMBERS ------------------------------------------
+             0   NFillGroups     - Number of filled member groups (-) [If FillDens = DEFAULT, then FillDens = WtrDens; FillFSLoc is related to MSL2SWL]
+FillNumM FillMList             FillFSLoc     FillDens
+(-)      (-)                   (m)           (kg/m^3)
+---------------------- MARINE GROWTH -------------------------------------------
+             0   NMGDepths      - Number of marine-growth depths specified (-)
+MGDpth     MGThck       MGDens
+(m)        (m)         (kg/m^3)
+---------------------- MEMBER OUTPUT LIST --------------------------------------
+             2   NMOutputs      - Number of member outputs (-) [must be < 10]
+MemberID   NOutLoc    NodeLocs [NOutLoc < 10; node locations are normalized distance from the start of the member, and must be >=0 and <= 1] [unused if NMOutputs=0]
+  (-)        (-)        (-)
+   16          2        0.0 1.000 19
+   18          2        0.0 1.000
+---------------------- JOINT OUTPUT LIST ---------------------------------------
+             1   NJOutputs      - Number of joint outputs [Must be < 10]
+   10           JOutLst        - List of JointIDs which are to be output (-)[unused if NJOutputs=0]
+---------------------- OUTPUT --------------------------------------------------
+True             HDSum          - Output a summary file [flag]
+False            OutAll         - Output all user-specified member and joint loads (only at each member end, not interior locations) [flag]
+             2   OutSwtch       - Output requested channels to: [1=Hydrodyn.out, 2=GlueCode.out, 3=both files]
+"ES11.4e2"       OutFmt         - Output format for numerical results (quoted string) [not checked for validity!]
+"A11"            OutSFmt        - Output format for header strings (quoted string) [not checked for validity!]
+---------------------- OUTPUT CHANNELS -----------------------------------------
+"HydroFxi, HydroFyi, HydroFzi"
+"HydroMxi, HydroMyi, HydroMzi"
+"M1N2FBxi, M1N2FByi,  M1N2FBzi, M1N2MBxi, M1N2MByi,  M1N2MBzi"    - Viscous drag loads at member 19, mesh node 19
+"M1N1FBxi, M1N1FByi, M1N1FBzi, M1N1MBxi, M1N1MByi, M1N1MBzi"
+"M1N1FDxi, M1N1FDyi, M1N1FDzi"
+"M1N1FIxi, M1N1FIyi, M1N1FIzi"
+"M1N1FMGxi, M1N1FMGyi, M1N1FMGzi, M1N1MMGxi, M1N1MMGyi, M1N1MMGzi"
+"M1N1FAGxi, M1N1FAGyi, M1N1FAGzi, M1N1MAGxi, M1N1MAGyi, M1N1MAGzi"
+"M1N1FAMxi, M1N1FAMyi, M1N1FAMzi"
+"J1FDxi, J1FDyi, J1FDzi"
+"J1FIxi, J1FIyi, J1FIzi"
+"J1FAMxi, J1FAMyi, J1FAMzi"
+"J1FBxi, J1FByi, J1FBzi, J1MBxi, J1MByi, J1MBzi"
+"M2N1FBxi, M2N1FByi,  M2N1FBzi, M2N1MBxi, M2N1MByi,  M2N1MBzi"    - Viscous drag loads at member 19, mesh node 19
+"M2N2FBxi, M2N2FByi,  M2N2FBzi, M2N2MBxi, M2N2MByi,  M2N2MBzi"    - Viscous drag loads at member 19, mesh node 19
+END of output channels and end of file. (the word "END" must appear in the first 3 columns of this line)
+"M1N1FAFxi,   M1N1FAFzi"    - Added mass loads at member 19, mesh node 19